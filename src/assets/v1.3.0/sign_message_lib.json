{
  "defaultAddress": "0xA65387F16B013cf2Af4605Ad8aA5ec25a2cbA3a2",
  "contractName": "SignMessageLib",
  "version": "1.3.0",
  "released": true,
  "networkAddresses": {
    "1": "0xA65387F16B013cf2Af4605Ad8aA5ec25a2cbA3a2",
    "3": "0xA65387F16B013cf2Af4605Ad8aA5ec25a2cbA3a2",
    "4": "0xA65387F16B013cf2Af4605Ad8aA5ec25a2cbA3a2",
    "10": "0x98FFBBF51bb33A056B08ddf711f289936AafF717",
    "11": "0xA65387F16B013cf2Af4605Ad8aA5ec25a2cbA3a2",
    "12": "0xA65387F16B013cf2Af4605Ad8aA5ec25a2cbA3a2",
    "28": "0x98FFBBF51bb33A056B08ddf711f289936AafF717",
    "42": "0xA65387F16B013cf2Af4605Ad8aA5ec25a2cbA3a2",
    "5": "0xA65387F16B013cf2Af4605Ad8aA5ec25a2cbA3a2",
    "56": "0xA65387F16B013cf2Af4605Ad8aA5ec25a2cbA3a2",
    "69": "0x98FFBBF51bb33A056B08ddf711f289936AafF717",
    "82": "0x98FFBBF51bb33A056B08ddf711f289936AafF717",
    "83": "0x98FFBBF51bb33A056B08ddf711f289936AafF717",
    "100": "0xA65387F16B013cf2Af4605Ad8aA5ec25a2cbA3a2",
    "106": "0x98FFBBF51bb33A056B08ddf711f289936AafF717",
    "111": "0x98FFBBF51bb33A056B08ddf711f289936AafF717",
    "122": "0xA65387F16B013cf2Af4605Ad8aA5ec25a2cbA3a2",
    "123": "0xA65387F16B013cf2Af4605Ad8aA5ec25a2cbA3a2",
    "137": "0xA65387F16B013cf2Af4605Ad8aA5ec25a2cbA3a2",
    "246": "0xA65387F16B013cf2Af4605Ad8aA5ec25a2cbA3a2",
    "288": "0x98FFBBF51bb33A056B08ddf711f289936AafF717",
<<<<<<< HEAD
    "336": "0xA65387F16B013cf2Af4605Ad8aA5ec25a2cbA3a2",
    "588": "0x98FFBBF51bb33A056B08ddf711f289936AafF717",
    "592": "0xA65387F16B013cf2Af4605Ad8aA5ec25a2cbA3a2",
=======
    "300": "0xA65387F16B013cf2Af4605Ad8aA5ec25a2cbA3a2",
    "588": "0x98FFBBF51bb33A056B08ddf711f289936AafF717",
    "1008": "0xA65387F16B013cf2Af4605Ad8aA5ec25a2cbA3a2",
>>>>>>> d41d083b
    "1088": "0x98FFBBF51bb33A056B08ddf711f289936AafF717",
    "1284": "0xA65387F16B013cf2Af4605Ad8aA5ec25a2cbA3a2",
    "1285": "0xA65387F16B013cf2Af4605Ad8aA5ec25a2cbA3a2",
    "1287": "0xA65387F16B013cf2Af4605Ad8aA5ec25a2cbA3a2",
    "1984": "0xA65387F16B013cf2Af4605Ad8aA5ec25a2cbA3a2",
    "4002": "0xA65387F16B013cf2Af4605Ad8aA5ec25a2cbA3a2",
    "7341": "0xA65387F16B013cf2Af4605Ad8aA5ec25a2cbA3a2",
    "9000": "0xA65387F16B013cf2Af4605Ad8aA5ec25a2cbA3a2",
    "9001": "0xA65387F16B013cf2Af4605Ad8aA5ec25a2cbA3a2",
    "11437": "0xA65387F16B013cf2Af4605Ad8aA5ec25a2cbA3a2",
    "12357": "0xA65387F16B013cf2Af4605Ad8aA5ec25a2cbA3a2",
    "42161": "0xA65387F16B013cf2Af4605Ad8aA5ec25a2cbA3a2",
    "42220": "0x98FFBBF51bb33A056B08ddf711f289936AafF717",
    "43114": "0x98FFBBF51bb33A056B08ddf711f289936AafF717",
    "47805": "0xA65387F16B013cf2Af4605Ad8aA5ec25a2cbA3a2",
    "73799": "0xA65387F16B013cf2Af4605Ad8aA5ec25a2cbA3a2",
    "80001": "0xA65387F16B013cf2Af4605Ad8aA5ec25a2cbA3a2",
    "421611": "0xA65387F16B013cf2Af4605Ad8aA5ec25a2cbA3a2",
    "1313161554": "0xA65387F16B013cf2Af4605Ad8aA5ec25a2cbA3a2",
    "1313161555": "0xA65387F16B013cf2Af4605Ad8aA5ec25a2cbA3a2",
    "1666600000": "0x98FFBBF51bb33A056B08ddf711f289936AafF717",
    "1666700000": "0x98FFBBF51bb33A056B08ddf711f289936AafF717",
    "11297108099": "0xA65387F16B013cf2Af4605Ad8aA5ec25a2cbA3a2",
    "11297108109": "0xA65387F16B013cf2Af4605Ad8aA5ec25a2cbA3a2"
  },
  "abi": [
    {
      "anonymous": false,
      "inputs": [
        {
          "indexed": true,
          "internalType": "bytes32",
          "name": "msgHash",
          "type": "bytes32"
        }
      ],
      "name": "SignMsg",
      "type": "event"
    },
    {
      "inputs": [
        {
          "internalType": "bytes",
          "name": "message",
          "type": "bytes"
        }
      ],
      "name": "getMessageHash",
      "outputs": [
        {
          "internalType": "bytes32",
          "name": "",
          "type": "bytes32"
        }
      ],
      "stateMutability": "view",
      "type": "function"
    },
    {
      "inputs": [
        {
          "internalType": "bytes",
          "name": "_data",
          "type": "bytes"
        }
      ],
      "name": "signMessage",
      "outputs": [],
      "stateMutability": "nonpayable",
      "type": "function"
    }
  ]
}<|MERGE_RESOLUTION|>--- conflicted
+++ resolved
@@ -25,15 +25,11 @@
     "137": "0xA65387F16B013cf2Af4605Ad8aA5ec25a2cbA3a2",
     "246": "0xA65387F16B013cf2Af4605Ad8aA5ec25a2cbA3a2",
     "288": "0x98FFBBF51bb33A056B08ddf711f289936AafF717",
-<<<<<<< HEAD
+    "300": "0xA65387F16B013cf2Af4605Ad8aA5ec25a2cbA3a2",
     "336": "0xA65387F16B013cf2Af4605Ad8aA5ec25a2cbA3a2",
     "588": "0x98FFBBF51bb33A056B08ddf711f289936AafF717",
     "592": "0xA65387F16B013cf2Af4605Ad8aA5ec25a2cbA3a2",
-=======
-    "300": "0xA65387F16B013cf2Af4605Ad8aA5ec25a2cbA3a2",
-    "588": "0x98FFBBF51bb33A056B08ddf711f289936AafF717",
     "1008": "0xA65387F16B013cf2Af4605Ad8aA5ec25a2cbA3a2",
->>>>>>> d41d083b
     "1088": "0x98FFBBF51bb33A056B08ddf711f289936AafF717",
     "1284": "0xA65387F16B013cf2Af4605Ad8aA5ec25a2cbA3a2",
     "1285": "0xA65387F16B013cf2Af4605Ad8aA5ec25a2cbA3a2",
