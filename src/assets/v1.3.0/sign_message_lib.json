--- conflicted
+++ resolved
@@ -27,15 +27,11 @@
     "246": "0xA65387F16B013cf2Af4605Ad8aA5ec25a2cbA3a2",
     "288": "0x98FFBBF51bb33A056B08ddf711f289936AafF717",
     "300": "0xA65387F16B013cf2Af4605Ad8aA5ec25a2cbA3a2",
-<<<<<<< HEAD
     "336": "0xA65387F16B013cf2Af4605Ad8aA5ec25a2cbA3a2",
+    "338": "0x98FFBBF51bb33A056B08ddf711f289936AafF717",
     "588": "0x98FFBBF51bb33A056B08ddf711f289936AafF717",
     "592": "0xA65387F16B013cf2Af4605Ad8aA5ec25a2cbA3a2",
-=======
-    "338": "0x98FFBBF51bb33A056B08ddf711f289936AafF717",
-    "588": "0x98FFBBF51bb33A056B08ddf711f289936AafF717",
     "1001": "0x98FFBBF51bb33A056B08ddf711f289936AafF717",
->>>>>>> c80cdaac
     "1008": "0xA65387F16B013cf2Af4605Ad8aA5ec25a2cbA3a2",
     "1088": "0x98FFBBF51bb33A056B08ddf711f289936AafF717",
     "1284": "0xA65387F16B013cf2Af4605Ad8aA5ec25a2cbA3a2",
