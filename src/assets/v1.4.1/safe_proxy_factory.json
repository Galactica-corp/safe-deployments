--- conflicted
+++ resolved
@@ -16,11 +16,8 @@
     "8453": "0x4e1DCf7AD4e460CfD30791CCC4F9c8a4f820ec67",
     "10243": "0x4e1DCf7AD4e460CfD30791CCC4F9c8a4f820ec67",
     "17000": "0x4e1DCf7AD4e460CfD30791CCC4F9c8a4f820ec67",
-<<<<<<< HEAD
+    "42161": "0x4e1DCf7AD4e460CfD30791CCC4F9c8a4f820ec67",
     "42220": "0x4e1DCf7AD4e460CfD30791CCC4F9c8a4f820ec67",
-=======
-    "42161": "0x4e1DCf7AD4e460CfD30791CCC4F9c8a4f820ec67",
->>>>>>> 261f13cb
     "80001": "0x4e1DCf7AD4e460CfD30791CCC4F9c8a4f820ec67",
     "84531": "0x4e1DCf7AD4e460CfD30791CCC4F9c8a4f820ec67",
     "11155111": "0x4e1DCf7AD4e460CfD30791CCC4F9c8a4f820ec67"
